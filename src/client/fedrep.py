--- conflicted
+++ resolved
@@ -58,7 +58,6 @@
                     loss = self.criterion(logit, y)
                     self.optimizer.zero_grad()
                     loss.backward()
-<<<<<<< HEAD
                     # freeze body, train head
                     if (
                         E
@@ -73,8 +72,6 @@
                         for name, param in self.model.named_parameters():
                             if name in self.personal_params_name:
                                 param.grad.zero_()
-=======
->>>>>>> 85985b44
                     self.optimizer.step()
         else:
             # fine-tune the classifier only
